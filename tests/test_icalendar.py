--- conflicted
+++ resolved
@@ -217,269 +217,6 @@
     assert dates[1] == dt.datetime(2006, 2, 23, 23, 0, tzinfo=tzutc())
     assert dates[-1] == dt.datetime(2006, 12, 28, 23, 0, tzinfo=tzutc())
 
-<<<<<<< HEAD
-    max_diff = None
-
-    def test_parse_dtstart(self):
-        """
-        Should take a content line and return a datetime object.
-        """
-        self.assertEqual(
-            parse_dtstart(base.text_line_to_content_line("DTSTART:20060509T000000")), dt.datetime(2006, 5, 9, 0, 0)
-        )
-
-    def test_regexes(self):
-        """
-        Test regex patterns
-        """
-        self.assertEqual(re.findall(base.patterns["name"], "12foo-bar:yay"), ["12foo-bar", "yay"])
-        self.assertEqual(re.findall(base.patterns["safe_char"], 'a;b"*,cd'), ["a", "b", "*", "c", "d"])
-        self.assertEqual(re.findall(base.patterns["qsafe_char"], 'a;b"*,cd'), ["a", ";", "b", "*", ",", "c", "d"])
-        self.assertEqual(
-            re.findall(base.patterns["param_value"], '"quoted";not-quoted;start"after-illegal-quote', re.VERBOSE),
-            ['"quoted"', "", "not-quoted", "", "start", "", "after-illegal-quote", ""],
-        )
-        match = base.line_re.match('TEST;ALTREP="http://www.wiz.org":value:;"')
-        self.assertEqual(match.group("value"), 'value:;"')
-        self.assertEqual(match.group("name"), "TEST")
-        self.assertEqual(match.group("params"), ';ALTREP="http://www.wiz.org"')
-
-    def test_string_to_text_values(self):
-        """
-        Test string lists
-        """
-        self.assertEqual(string_to_text_values(""), [""])
-        self.assertEqual(string_to_text_values("abcd,efgh"), ["abcd", "efgh"])
-
-    def test_string_to_period(self):
-        """
-        Test datetime strings
-        """
-        self.assertEqual(
-            string_to_period("19970101T180000Z/19970102T070000Z"),
-            (dt.datetime(1997, 1, 1, 18, 0, tzinfo=tzutc()), dt.datetime(1997, 1, 2, 7, 0, tzinfo=tzutc())),
-        )
-        self.assertEqual(
-            string_to_period("19970101T180000Z/PT1H"),
-            (dt.datetime(1997, 1, 1, 18, 0, tzinfo=tzutc()), dt.timedelta(0, 3600)),
-        )
-
-    def test_timedelta_to_string(self):
-        """
-        Test timedelta strings
-        """
-        self.assertEqual(timedelta_to_string(two_hours), "PT2H")
-        self.assertEqual(timedelta_to_string(dt.timedelta(minutes=20)), "PT20M")
-
-    def test_delta_to_offset(self):
-        """Test delta_to_offset() function."""
-
-        # Sydney
-        delta = dt.timedelta(hours=10)
-        self.assertEqual(delta_to_offset(delta), "+1000")
-
-        # New York
-        delta = dt.timedelta(hours=-5)
-        self.assertEqual(delta_to_offset(delta), "-0500")
-
-        # Adelaide (see https://github.com/py-vobject/vobject/pull/12)
-        delta = dt.timedelta(hours=9, minutes=30)
-        self.assertEqual(delta_to_offset(delta), "+0930")
-
-    def test_vtimezone_creation(self):
-        """
-        Test timezones
-        """
-        tzs = dateutil.tz.tzical(f"{TEST_FILE_DIR}/timezones.ics")
-        pacific = TimezoneComponent(tzs.get("US/Pacific"))
-        self.assertEqual(str(pacific), "<VTIMEZONE | <TZID{}US/Pacific>>")
-        santiago = TimezoneComponent(tzs.get("Santiago"))
-        self.assertEqual(str(santiago), "<VTIMEZONE | <TZID{}Santiago>>")
-        for year in range(2001, 2010):
-            for month in (2, 9):
-                _dt = dt.datetime(year, month, 15, tzinfo=tzs.get("Santiago"))
-                self.assertTrue(_dt.replace(tzinfo=tzs.get("Santiago")), _dt)
-
-    @staticmethod
-    def test_timezone_serializing():
-        """
-        Serializing with timezones test
-        """
-        tzs = dateutil.tz.tzical(f"{TEST_FILE_DIR}/timezones.ics")
-        pacific = tzs.get("US/Pacific")
-        cal = base.Component("VCALENDAR")
-        cal.set_behavior(VCalendar2_0)
-        ev = cal.add("vevent")
-        ev.add("dtstart").value = dt.datetime(2005, 10, 12, 9, tzinfo=pacific)
-        evruleset = rruleset()
-        evruleset.rrule(rrule(WEEKLY, interval=2, byweekday=[2, 4], until=dt.datetime(2005, 12, 15, 9)))
-        evruleset.rrule(rrule(MONTHLY, bymonthday=[-1, -5]))
-        evruleset.exdate(dt.datetime(2005, 10, 14, 9, tzinfo=pacific))
-        ev.rruleset = evruleset
-        ev.add("duration").value = dt.timedelta(hours=1)
-
-        apple = tzs.get("America/Montreal")
-        ev.dtstart.value = dt.datetime(2005, 10, 12, 9, tzinfo=apple)
-
-    def test_pytz_timezone_serializing(self):
-        """
-        Serializing with timezones from pytz test
-        """
-
-        # Avoid conflicting cached tzinfo from other tests
-        def unregister_tzid(tzid):
-            """Clear tzid from icalendar TZID registry"""
-            if get_tzid(tzid, False):
-                register_tzid(tzid, tzutc())
-
-        unregister_tzid("US/Eastern")
-        eastern = pytz.timezone("US/Eastern")
-        cal = base.Component("VCALENDAR")
-        cal.set_behavior(VCalendar2_0)
-        ev = cal.add("vevent")
-        ev.add("dtstart").value = eastern.localize(dt.datetime(2008, 10, 12, 9))
-        serialized = cal.serialize()
-
-        expected_vtimezone = get_test_file("tz_us_eastern.ics")
-        self.assertIn(expected_vtimezone.replace("\r\n", "\n"), serialized.replace("\r\n", "\n"))
-
-        # Randomly test k zones (just looking for no errors)
-        for tzname in sample(pytz.all_timezones, k=50):
-            unregister_tzid(tzname)
-            tz = TimezoneComponent(tzinfo=pytz.timezone(tzname))
-            tz.serialize()
-
-    @staticmethod
-    def _add_tags(comp, uid, dtstamp, dtstart, dtend):
-        comp.add("uid").value = uid
-        comp.add("dtstamp").value = dtstamp
-        comp.add("dtstart").value = dtstart
-        comp.add("dtend").value = dtend
-
-    def test_free_busy(self):
-        """
-        Test freebusy components
-        """
-        test_cal = get_test_file("freebusy.ics")
-
-        vfb = base.new_from_behavior("VFREEBUSY")
-        self._add_tags(
-            vfb,
-            uid="test",
-            dtstamp=dt.datetime(2006, 2, 15, 0, tzinfo=utc),
-            dtstart=dt.datetime(2006, 2, 16, 1, tzinfo=utc),
-            dtend=None,
-        )
-        vfb.dtend.value = vfb.dtstart.value + two_hours
-        vfb.add("freebusy").value = [(vfb.dtstart.value, two_hours / 2)]
-        vfb.add("freebusy").value = [(vfb.dtstart.value, vfb.dtend.value)]
-
-        self.assertEqual(vfb.serialize().replace("\r\n", "\n"), test_cal.replace("\r\n", "\n"))
-
-    def test_availability(self):
-        """Test availability components"""
-        test_cal = get_test_file("availablity.ics")
-
-        vcal = base.new_from_behavior("VAVAILABILITY")
-        self._add_tags(
-            vcal,
-            uid="test",
-            dtstamp=dt.datetime(2006, 2, 15, 0, tzinfo=utc),
-            dtstart=dt.datetime(2006, 2, 16, 0, tzinfo=utc),
-            dtend=dt.datetime(2006, 2, 17, 0, tzinfo=utc),
-        )
-        vcal.add("busytype").value = "BUSY"
-
-        av = base.new_from_behavior("AVAILABLE")
-        self._add_tags(
-            av,
-            uid="test1",
-            dtstamp=dt.datetime(2006, 2, 15, 0, tzinfo=utc),
-            dtstart=dt.datetime(2006, 2, 16, 9, tzinfo=utc),
-            dtend=dt.datetime(2006, 2, 16, 12, tzinfo=utc),
-        )
-        av.add("summary").value = "Available in the morning"
-
-        vcal.add(av)
-
-        self.assertEqual(vcal.serialize().replace("\r\n", "\n"), test_cal.replace("\r\n", "\n"))
-
-    @staticmethod
-    def get_dates_of_first_component(arg0):
-        test_file = get_test_file(arg0)
-        cal = base.read_one(test_file)
-        return list(cal.vevent.rruleset)
-
-    def test_recurrence(self):
-        """
-        Ensure date valued UNTILs in rrules are in a reasonable timezone,
-        and include that day (12/28 in this test)
-        """
-        dates = self.get_dates_of_first_component("recurrence.ics")
-        self.assertEqual(dates[0], dt.datetime(2006, 1, 26, 23, 0, tzinfo=tzutc()))
-        self.assertEqual(dates[1], dt.datetime(2006, 2, 23, 23, 0, tzinfo=tzutc()))
-        self.assertEqual(dates[-1], dt.datetime(2006, 12, 28, 23, 0, tzinfo=tzutc()))
-
-    def test_recurring_component(self):
-        """
-        Test recurring events
-        """
-        vevent = RecurringComponent(name="VEVENT")
-
-        # init
-        self.assertTrue(vevent.is_native)
-
-        # rruleset should be None at this point.
-        # No rules have been passed or created.
-        self.assertEqual(vevent.rruleset, None)  # noqa
-
-        # Now add start and rule for recurring event
-        vevent.add("dtstart").value = dt.datetime(2005, 1, 19, 9)
-        vevent.add("rrule").value = "FREQ=WEEKLY;COUNT=2;INTERVAL=2;BYDAY=TU,TH"
-        self.assertEqual(list(vevent.rruleset), [dt.datetime(2005, 1, 20, 9, 0), dt.datetime(2005, 2, 1, 9, 0)])  # noqa
-        self.assertEqual(
-            list(vevent.getrruleset(add_rdate=True)), [dt.datetime(2005, 1, 19, 9, 0), dt.datetime(2005, 1, 20, 9, 0)]
-        )
-
-        # Also note that dateutil will expand all-day events (dt.date values)
-        # to dt.datetime value with time 0 and no timezone.
-        vevent.dtstart.value = dt.date(2005, 3, 18)
-        self.assertEqual(
-            list(vevent.rruleset), [dt.datetime(2005, 3, 29, 0, 0), dt.datetime(2005, 3, 31, 0, 0)]  # noqa
-        )
-        self.assertEqual(
-            list(vevent.getrruleset(add_rdate=True)), [dt.datetime(2005, 3, 18, 0, 0), dt.datetime(2005, 3, 29, 0, 0)]
-        )
-
-    def _recurrence_test(self, file_name):
-        dates = self.get_dates_of_first_component(file_name)
-        self.assertEqual(dates[0], dt.datetime(2013, 1, 17, 0, 0))
-        self.assertEqual(dates[1], dt.datetime(2013, 1, 24, 0, 0))
-        self.assertEqual(dates[-1], dt.datetime(2013, 3, 28, 0, 0))
-
-    def test_recurrence_without_tz(self):
-        """
-        Test recurring vevent missing any time zone definitions.
-        """
-        self._recurrence_test("recurrence-without-tz.ics")
-
-    def test_recurrence_offset_naive(self):
-        """
-        Ensure recurring vevent missing some time zone definitions is parsing. See issue #75.
-        """
-        self._recurrence_test("recurrence-offset-naive.ics")
-
-    def test_issue50(self):
-        """
-        Ensure leading spaces in a DATE-TIME value are ignored when not in
-        strict mode.
-
-        See https://github.com/py-vobject/vobject/issues/50
-        """
-        test_file = get_test_file("vobject_0050.ics")
-        cal = base.read_one(test_file)
-        self.assertEqual(dt.datetime(2024, 8, 12, 22, 30, tzinfo=tzutc()), cal.vevent.dtend.value)
-=======
 
 def test_recurring_component():
     """Test recurring events"""
@@ -530,5 +267,4 @@
     """
     test_file = get_test_file("vobject_0050.ics")
     cal = base.read_one(test_file)
-    assert dt.datetime(2024, 8, 12, 22, 30, tzinfo=tzutc()) == cal.vevent.dtend.value
->>>>>>> b7e175ea
+    assert dt.datetime(2024, 8, 12, 22, 30, tzinfo=tzutc()) == cal.vevent.dtend.value