--- conflicted
+++ resolved
@@ -16,14 +16,8 @@
 
       - name: Install dependencies
         run: |
-<<<<<<< HEAD
-          python -m pip install --upgrade pip setuptools wheel
-          pip install .
-          pip install coverage[toml]
-=======
           python -m pip install --upgrade pip wheel
           pip install '.[test]'
->>>>>>> b7e175ea
 
       - name: Run tests with coverage and enforce minimum
         run: pytest --cov --cov-report=xml
@@ -64,12 +58,7 @@
           python-version: ${{ matrix.python-version }}
       - name: Install Requirements
         run: |
-<<<<<<< HEAD
-          python -m pip install --upgrade pip setuptools wheel
-          pip install .
-=======
           python -m pip install --upgrade pip wheel
           pip install '.[test]'
->>>>>>> b7e175ea
       - name: Run Tests
         run: pytest